--- conflicted
+++ resolved
@@ -40,8 +40,6 @@
 func Get(w http.ResponseWriter, req *http.Request, metaCache *MetaCache, aggSettings []aggSetting) {
 	pre := time.Now()
 	values := req.URL.Query()
-<<<<<<< HEAD
-=======
 
 	consolidateBy := values.Get("consolidateBy")
 
@@ -58,7 +56,6 @@
 	}
 	minDataPoints := maxDataPoints / 10
 
->>>>>>> 2f6b6655
 	keys, ok := values["target"]
 	if !ok {
 		http.Error(w, "missing target arg", http.StatusBadRequest)
